{
  "name": "ecom",
  "version": "1.0.0",
  "description": "ecommerce rest api",
  "main": "server.js",
  "scripts": {
    "start": "node server.js",
    "server": "nodemon server.js",
    "client": "npm start --prefix ./client",
    "dev": "concurrently \"npm run server\" \"npm run client\"",
    "sonarqube": "sonar-scanner",
    "test": "npm run test:backend && npm run test:frontend",
    "test:frontend": "node --experimental-vm-modules node_modules/jest/bin/jest.js --config jest.frontend.config.js",
    "test:backend": "node --experimental-vm-modules node_modules/jest/bin/jest.js --config jest.backend.config.js"
  },
  "keywords": [],
  "author": "RP",
  "license": "ISC",
  "dependencies": {
    "bcrypt": "^5.1.1",
    "braintree": "^3.22.0",
    "colors": "^1.4.0",
    "concurrently": "^8.2.2",
    "cors": "^2.8.5",
    "date-fns": "^3.3.1",
    "dotenv": "^16.4.1",
    "express": "^4.18.2",
    "express-formidable": "^1.2.0",
    "jsonwebtoken": "^9.0.2",
    "mongodb": "^6.3.0",
    "mongoose": "^8.1.2",
    "morgan": "^1.10.0",
    "nodemon": "^3.0.3",
    "react-icons": "^5.0.1",
    "slugify": "^1.6.6"
  },
  "devDependencies": {
    "@babel/core": "^7.24.5",
    "@babel/preset-env": "^7.24.5",
    "@babel/preset-react": "^7.24.1",
    "@playwright/test": "^1.56.1",
    "@testing-library/jest-dom": "^6.9.1",
    "@testing-library/react": "^16.3.0",
    "@testing-library/user-event": "^14.6.1",
    "@types/node": "^20.12.12",
    "babel-jest": "^29.7.0",
    "identity-obj-proxy": "^3.0.0",
    "jest": "^29.7.0",
    "jest-environment-jsdom": "^29.7.0",
    "mongodb-memory-server": "^10.2.3",
    "sinon": "^21.0.0",
<<<<<<< HEAD
    "sonarqube-scanner": "^4.3.2"
=======
    "sonarqube-scanner": "^3.3.0",
    "supertest": "^7.1.4"
>>>>>>> d23ead18
  }
}<|MERGE_RESOLUTION|>--- conflicted
+++ resolved
@@ -49,11 +49,6 @@
     "jest-environment-jsdom": "^29.7.0",
     "mongodb-memory-server": "^10.2.3",
     "sinon": "^21.0.0",
-<<<<<<< HEAD
     "sonarqube-scanner": "^4.3.2"
-=======
-    "sonarqube-scanner": "^3.3.0",
-    "supertest": "^7.1.4"
->>>>>>> d23ead18
   }
 }