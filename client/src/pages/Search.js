--- conflicted
+++ resolved
@@ -14,28 +14,25 @@
               : `Found ${values?.results.length}`}
           </h6>
           <div className="d-flex flex-wrap mt-4">
-<<<<<<< HEAD
-            {values?.results?.map((p) => (
-=======
-            {values?.results && values?.results.map((p) => (
->>>>>>> e254e664
-              <div className="card m-2" style={{ width: "18rem" }}>
-                <img
-                  src={`/api/v1/product/product-photo/${p._id}`}
-                  className="card-img-top"
-                  alt={p.name}
-                />
-                <div className="card-body">
-                  <h5 className="card-title">{p.name}</h5>
-                  <p className="card-text">
-                    {p.description.substring(0, 30)}...
-                  </p>
-                  <p className="card-text"> $ {p.price}</p>
-                  <button class="btn btn-primary ms-1">More Details</button>
-                  <button class="btn btn-secondary ms-1">ADD TO CART</button>
+            {values?.results &&
+              values?.results.map((p) => (
+                <div className="card m-2" style={{ width: "18rem" }}>
+                  <img
+                    src={`/api/v1/product/product-photo/${p._id}`}
+                    className="card-img-top"
+                    alt={p.name}
+                  />
+                  <div className="card-body">
+                    <h5 className="card-title">{p.name}</h5>
+                    <p className="card-text">
+                      {p.description.substring(0, 30)}...
+                    </p>
+                    <p className="card-text"> $ {p.price}</p>
+                    <button class="btn btn-primary ms-1">More Details</button>
+                    <button class="btn btn-secondary ms-1">ADD TO CART</button>
+                  </div>
                 </div>
-              </div>
-            ))}
+              ))}
           </div>
         </div>
       </div>
